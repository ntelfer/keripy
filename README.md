--- conflicted
+++ resolved
@@ -21,20 +21,22 @@
 simplejson 3.17.0+
 cbor2 5.1.0+
 
-<<<<<<< HEAD
+
 ```shell
 $ pip3 install -U lmdb pysodium blake3 msgpack simplejson cbor2
 ```
-=======
-
+
+or separately
+
+```shell
 $ pip3 install -U lmdb
 $ pip3 install -U pysodium
 $ pip3 install -U blake3
 $ pip3 install -U msgpack
 $ pip3 install -U simplejson
 $ pip3 install -U cbor2
-
->>>>>>> 42029ba4
+```
+
 
 
 libsodium cypto_pwhash is argon21d so don't need seperate package
@@ -338,7 +340,7 @@
 
 ### Testing
 * Install pytest: `pip install pytest`
-<<<<<<< HEAD
+
 * Run the test suites: 
 
 ```shell
@@ -346,10 +348,4 @@
 pytest tests/demo/
 ```
     
-=======
-* Run the test suites:
-    ```
-    pytest tests/ --ignore tests/demo/
-    pytest tests/demo/
-    ```
->>>>>>> 42029ba4
+
